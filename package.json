--- conflicted
+++ resolved
@@ -5,12 +5,8 @@
   "dependencies": {
     "@ant-design/icons": "^5.2.5",
     "@dice-roller/rpg-dice-roller": "^5.4.1",
-<<<<<<< HEAD
-    "@types/node": "^20.5.6",
-=======
     "@testing-library/user-event": "^14.4.3",
     "@types/node": "^20.5.7",
->>>>>>> dfd086a7
     "@types/react": "^18.2.21",
     "@types/react-dom": "^18.2.7",
     "antd": "^5.8.5",
@@ -26,11 +22,7 @@
     "react-dom": "^18.2.0",
     "react-router-dom": "^6.15.0",
     "react-scripts": "5.0.1",
-<<<<<<< HEAD
-    "typescript": "^4.9.5",
-=======
     "typescript": "4.9.5",
->>>>>>> dfd086a7
     "web-vitals": "^3.4.0"
   },
   "lint-staged": {
