--- conflicted
+++ resolved
@@ -93,7 +93,6 @@
     setStartingSpells([]);
     setCustomClass(undefined);
   };
-<<<<<<< HEAD
   const onCustomClassChange = (value: ChangeEvent<HTMLInputElement>) => {
     setCustomClass(value.target.value);
   };
@@ -103,11 +102,6 @@
     setCustomClass(undefined);
     setSupplementalContent(false);
     setStandardClass(undefined);
-=======
-
-  React.useEffect(() => {
-    console.log("foo");
->>>>>>> 7aec6580
     setStartingSpells([]);
     setFirstCombinationClass(undefined);
     setSecondCombinationClass(undefined);
@@ -145,6 +139,7 @@
 
   // EFFECTS
   React.useEffect(() => {
+    console.log("foo");
     setStartingSpells([]);
     setCustomClass(undefined);
     if (standardClass) {
@@ -167,7 +162,6 @@
     if (getClassType(character.class) === "custom") {
       return classSplit(character.class);
     }
-<<<<<<< HEAD
     return [];
   };
 
@@ -179,33 +173,6 @@
         spells: startingSpells,
       });
     }
-=======
-    if (firstClass && !secondClass) {
-      comboClassSwitch
-        ? setCharacter({
-            ...character,
-            class: [firstClass],
-            hp: { ...character.hp, dice: newHP },
-          })
-        : setCharacter({
-            ...character,
-            class: [],
-            hp: { ...character.hp, dice: newHP },
-          });
-    }
-    if (secondClass && !firstClass)
-      setCharacter({
-        ...character,
-        class: [secondClass],
-        hp: { ...character.hp, dice: newHP },
-      });
-    if (secondClass && firstClass)
-      setCharacter({
-        ...character,
-        class: [firstClass, secondClass],
-        hp: { ...character.hp, dice: newHP },
-      });
->>>>>>> 7aec6580
     // eslint-disable-next-line react-hooks/exhaustive-deps
   }, [classArr, customClass, startingSpells]);
 
@@ -223,7 +190,6 @@
   }, [hasMagicCharacterClass]);
 
   React.useEffect(() => {
-<<<<<<< HEAD
     if (classArr.length) {
       setHasMagicCharacterClass(
         classArr.some((className) =>
@@ -235,34 +201,14 @@
     } else {
       setHasMagicCharacterClass(false);
     }
-=======
-    setSecondClass(undefined);
-    setStartingSpells([]);
-    setCharacter({
-      ...character,
-      class: [],
-    });
-    setClassSelector("");
->>>>>>> 7aec6580
     // eslint-disable-next-line react-hooks/exhaustive-deps
   }, [classArr]);
 
   React.useEffect(() => {
-<<<<<<< HEAD
     if (firstCombinationClass && secondCombinationClass) {
       setClassArr([firstCombinationClass, secondCombinationClass]);
     }
   }, [firstCombinationClass, secondCombinationClass]);
-=======
-    console.log(character);
-    const options = getClassSelectOptions(
-      character,
-      !supplementalContentSwitch,
-    );
-    setClassSelectOptions(options);
-    // eslint-disable-next-line react-hooks/exhaustive-deps
-  }, [supplementalContentSwitch, character]);
->>>>>>> 7aec6580
 
   return (
     <Flex gap={16} vertical className={className}>
@@ -330,8 +276,6 @@
             key={className}
           />
         ))}
-<<<<<<< HEAD
-=======
       {!character.class.includes("Custom") &&
         !!character.class.length &&
         character.class.map(
@@ -346,7 +290,6 @@
               />
             ),
         )}
->>>>>>> 7aec6580
     </Flex>
   );
 };
