import { useState } from "react";
import { Button, Modal, Steps, Typography } from "antd";
import CharAbilityScoreStep from "./CreateCharacterSteps/CharAbilityScoreStep";
import CharRaceStep from "./CreateCharacterSteps/CharRaceStep";
import CharClassStep from "./CreateCharacterSteps/CharClassStep";
import CharHitPointsStep from "./CreateCharacterSteps/CharHitPointsStep";
import CharEquipmentStep from "./CreateCharacterSteps/CharEquipmentStep";
<<<<<<< HEAD
import { EquipmentItem, SpellItem } from "./types";
=======
import { EquipmentItem } from "./types";
import CharNameStep from "./CreateCharacterSteps/CharNameStep";
>>>>>>> 00ba6fe6

const characterData = {
  abilities: {
    strength: 0,
    intelligence: 0,
    wisdom: 0,
    dexterity: 0,
    constitution: 0,
    charisma: 0,
  },
  abilityModifiers: {
    strength: "-",
    intelligence: "-",
    wisdom: "-",
    dexterity: "-",
    constitution: "-",
    charisma: "-",
  },
  race: "",
  class: "",
  hitPoints: 0,
  hitDice: "",
  gold: 0,
  equipment: [],
};

const { Title, Paragraph } = Typography;

const abilityDescription =
  "Roll for your character's Abilities. You can click the Roll button or use your own dice and record your scores below. Each character will have a score ranging from 3 to 18 in each of the Abilities below. A bonus or penalty Modifier is associated with each score as well. Each Class has a Prime Requisite Ability Score, which must be at least 9 in order for the character to become a member of that Class; also, there are required minimum and maximum scores for each character Race other than Humans.";

const raceDescription =
  "Choose your character's Race. Some options may be unavailable due to your character's Ability Scores. Each Race except Humans has minimum and maximum values for certain Abilities that your character's Ability Scores may not match. A full description of these Race-specific requirements can be found in your copy of the BFRPG rules. Additionally, each Race has specific restrictions, special abilities, and Saving Throws. Choose wisely.";

const classDescription =
  "Choose your character's Class. Your character's Race and Ability Scores will determine their Class options. Dwarves and Halflings cannot be Magic-Users. Elves may choose to have a combination Class. Your Class choice will determine your character's background and how they will progress through the game as they level up. Each Class's Prime Requisite Ability Score will also determine which Class options are available to you.";

const hitPointsDescription =
  "Roll for your character's Hit Points. Your character's Race may place restrictions on the Hit Dice available to them, but generally this is determined by their chosen Class. Additionally your character's Constitution modifier is added/subtracted from this value with a minimum value of 1. The end result is the amount of Hit Points your character will start with and determines how much damage your character can take in battle.";

const equipmentDescription =
  "Roll for your character's starting gold. You can click the Roll button or use your own dice and record your amount below. Next, it's time to purchase your character's starting equipment. Keep in mind that your character's Race may limit types and amounts of equipment they can carry due to size and carrying capacity restrictions.";

const nameDescription =
  "You're almost done. Personalize your newly minted character by giving them a name. Also, upload a portrait image if you'd like. IMAGE REQUIREMENTS!!!";

type CreateCharacterModalProps = {
  isModalOpen: boolean;
  setIsModalOpen: (isOpen: boolean) => void;
};

export default function CreateCharacterModal(props: CreateCharacterModalProps) {
  const [current, setCurrent] = useState(0);
  const [abilities, setAbilities] = useState(characterData.abilities);
  const [abilityModifiers, setAbilityModifiers] = useState(
    characterData.abilityModifiers
  );
  const [race, setRace] = useState(characterData.race);
  const [comboClass, setComboClass] = useState(false);
  const [playerClass, setPlayerClass] = useState(characterData.class);
  const [checkedClasses, setCheckedClasses] = useState<string[]>([]);
  const [hitPoints, setHitPoints] = useState(0);
  const [hitDice, setHitDice] = useState("");
  const [gold, setGold] = useState(characterData.gold);
  const [equipment, setEquipment] = useState<EquipmentItem[]>([]);
  const [weight, setWeight] = useState(0);
<<<<<<< HEAD
  const [spells, setSpells] = useState<SpellItem[]>([]);
=======
  const [name, setName] = useState("");

  // useEffect(() => {
  //   console.log({ abilities, abilityModifiers, race, playerClass });
  // }, [abilities, abilityModifiers, race, playerClass]);
>>>>>>> 00ba6fe6

  const steps = [
    {
      title: "Ability Scores",
      fullTitle: "Roll for Ability Scores",
      description: abilityDescription,
      content: (
        <CharAbilityScoreStep
          abilities={abilities}
          setAbilities={setAbilities}
          abilityModifiers={abilityModifiers}
          setAbilityModifiers={setAbilityModifiers}
          setComboClass={setComboClass}
          setPlayerClass={setPlayerClass}
          setCheckedClasses={setCheckedClasses}
          setRace={setRace}
          setHitPoints={setHitPoints}
          setHitDice={setHitDice}
        />
      ),
    },
    {
      title: "Race",
      fullTitle: "Choose a Race",
      description: raceDescription,
      content: (
        <CharRaceStep
          abilities={abilities}
          race={race}
          setRace={setRace}
          setComboClass={setComboClass}
          setPlayerClass={setPlayerClass}
          setCheckedClasses={setCheckedClasses}
          setHitPoints={setHitPoints}
          setHitDice={setHitDice}
        />
      ),
    },
    {
      title: "Class",
      fullTitle: "Choose a Class",
      description: classDescription,
      content: (
        <CharClassStep
          abilities={abilities}
          race={race}
          playerClass={playerClass}
          setPlayerClass={setPlayerClass}
          comboClass={comboClass}
          setComboClass={setComboClass}
          checkedClasses={checkedClasses}
          setCheckedClasses={setCheckedClasses}
          setHitPoints={setHitPoints}
          setHitDice={setHitDice}
          spells={spells}
          setSpells={setSpells}
        />
      ),
    },
    {
      title: "Hit Points",
      fullTitle: "Roll for Hit Points",
      description: hitPointsDescription,
      content: (
        <CharHitPointsStep
          hitPoints={hitPoints}
          setHitPoints={setHitPoints}
          race={race}
          playerClass={playerClass}
          constitutionModifier={abilityModifiers.constitution}
          hitDice={hitDice}
          setHitDice={setHitDice}
          comboClass={comboClass}
        />
      ),
    },
    {
      title: "Equipment",
      fullTitle: "Buy Equipment",
      description: equipmentDescription,
      content: (
        <CharEquipmentStep
          gold={gold}
          setGold={setGold}
          equipment={equipment}
          setEquipment={setEquipment}
          race={race}
          weight={weight}
          setWeight={setWeight}
          strength={abilities.strength}
        />
      ),
    },
    {
      title: "Name",
      fullTitle: "Name your character",
      description: nameDescription,
      content: <CharNameStep name={name} setName={setName} />,
    },
  ];

  const next = () => {
    setCurrent(current + 1);
  };

  const prev = () => {
    setCurrent(current - 1);
  };

  const items = steps.map((item) => ({
    key: item.title,
    title: item.title,
  }));

  const handleCancel = () => {
    props.setIsModalOpen(false);
  };

  function areAllAbilitiesSet(abilities: {
    strength: number;
    intelligence: number;
    wisdom: number;
    dexterity: number;
    constitution: number;
    charisma: number;
  }) {
    for (let key in abilities) {
      if (abilities[key as keyof typeof abilities] <= 0) {
        return false;
      }
    }
    return true;
  }

  function isNextButtonEnabled(currentStep: number) {
    switch (currentStep) {
      case 0:
        return areAllAbilitiesSet(abilities);
      case 1:
        return race !== "";
      case 2:
        return playerClass !== "";
      case 3:
        return hitPoints !== 0;
      case 4:
        return gold !== 0;
      default:
        return true;
    }
  }

  return (
    <Modal
      title="Basic Modal"
      open={props.isModalOpen}
      onCancel={handleCancel}
      width={1200}
      footer={null}
    >
      <Steps current={current} items={items} />
      <section>
        <Title level={1}>{steps[current].fullTitle}</Title>
        <Paragraph>{steps[current].description}</Paragraph>
        {steps[current].content}
      </section>
      <div>
        {current < steps.length - 1 && (
          <Button
            type="primary"
            onClick={() => next()}
            disabled={!isNextButtonEnabled(current)}
          >
            Next
          </Button>
        )}
        {current === steps.length - 1 && (
          <Button type="primary" onClick={() => console.log("foo")}>
            Done
          </Button>
        )}
        {current > 0 && (
          <Button style={{ margin: "0 8px" }} onClick={() => prev()}>
            Previous
          </Button>
        )}
      </div>
    </Modal>
  );
}<|MERGE_RESOLUTION|>--- conflicted
+++ resolved
@@ -5,12 +5,8 @@
 import CharClassStep from "./CreateCharacterSteps/CharClassStep";
 import CharHitPointsStep from "./CreateCharacterSteps/CharHitPointsStep";
 import CharEquipmentStep from "./CreateCharacterSteps/CharEquipmentStep";
-<<<<<<< HEAD
 import { EquipmentItem, SpellItem } from "./types";
-=======
-import { EquipmentItem } from "./types";
 import CharNameStep from "./CreateCharacterSteps/CharNameStep";
->>>>>>> 00ba6fe6
 
 const characterData = {
   abilities: {
@@ -77,15 +73,8 @@
   const [gold, setGold] = useState(characterData.gold);
   const [equipment, setEquipment] = useState<EquipmentItem[]>([]);
   const [weight, setWeight] = useState(0);
-<<<<<<< HEAD
+  const [name, setName] = useState("");
   const [spells, setSpells] = useState<SpellItem[]>([]);
-=======
-  const [name, setName] = useState("");
-
-  // useEffect(() => {
-  //   console.log({ abilities, abilityModifiers, race, playerClass });
-  // }, [abilities, abilityModifiers, race, playerClass]);
->>>>>>> 00ba6fe6
 
   const steps = [
     {
