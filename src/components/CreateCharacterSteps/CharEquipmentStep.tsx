import { useEffect, useState } from "react";
import { CharEquipmentStepProps, EquipmentItem } from "../types";
import { db } from "../../firebase";
import { collection, getDocs } from "firebase/firestore";
import { DiceRoller } from "@dice-roller/rpg-dice-roller";
import {
  Button,
  Checkbox,
  Collapse,
  Divider,
  InputNumber,
<<<<<<< HEAD
  RadioChangeEvent,
=======
  Radio,
>>>>>>> 80ac9497
  Space,
  Spin,
} from "antd";
import { toTitleCase } from "../formatters";

const handleFocus = (event: React.FocusEvent<HTMLInputElement>) => {
  event.target.select();
};

const roller = new DiceRoller();

function RadioItem(item: EquipmentItem) {
  return <Radio>{item.name}</Radio>;
}

function Item(item: EquipmentItem) {
  return <Checkbox>{item.name}</Checkbox>;
}

export default function CharEquipmentStep({
  gold,
  setGold,
  equipment,
  setEquipment,
  race,
  weight,
  setWeight,
  strength,
}: CharEquipmentStepProps) {
<<<<<<< HEAD
  const [items, setItems] = useState<Item[]>([]);
  const [axes, setAxes] = useState<Weapon[]>([]);
  const [bows, setBows] = useState<Weapon[]>([]);
  const [daggers, setDaggers] = useState<Weapon[]>([]);
  const [swords, setSwords] = useState<Weapon[]>([]);
  const [hammersMaces, setHammersMaces] = useState<Weapon[]>([]);
  const [otherWeapons, setOtherWeapons] = useState<Weapon[]>([]);
  const [ammunition, setAmmunition] = useState<Weapon[]>([]);
  const [armorShields, setArmorShields] = useState<ArmorShields[]>([]);
  const [isLoading, setIsLoading] = useState(true);

  const itemsRef = useRef<Record<string, Item[]>>({});
  const axesRef = useRef<Record<string, Weapon[]>>({});
  const bowsRef = useRef<Record<string, Weapon[]>>({});
  const daggersRef = useRef<Record<string, Weapon[]>>({});
  const swordsRef = useRef<Record<string, Weapon[]>>({});
  const hammersMacesRef = useRef<Record<string, Weapon[]>>({});
  const otherWeaponsRef = useRef<Record<string, Weapon[]>>({});
  const ammunitionRef = useRef<Record<string, Weapon[]>>({});
  const armorShieldsRef = useRef<Record<string, ArmorShields[]>>({});

  useEffect(() => {
    console.log(equipment);
  }, [equipment]);

  const weightLevel = calculateCarryingCapacity(strength, race);

  const roller = new DiceRoller();
=======
  const [equipmentItems, setEquipmentItems] = useState<EquipmentItem[]>([]);
  const [equipmentCategories, setEquipmentCategories] = useState<
    string[] | null
  >(null);

>>>>>>> 80ac9497
  const rollStartingGold = () => {
    const result = roller.roll("3d6*10");
    if (!(result instanceof Array) && result.total !== null)
      updateStartingGold(result.total);
  };

  const getCategories = () => {
    let categoriesSet = new Set<string>();
    if (equipmentItems.length > 0) {
      equipmentItems.forEach((item) => categoriesSet.add(item.category));
    } else return null;
    return [...categoriesSet];
  };

<<<<<<< HEAD
  // Function to handle armor change
  const handleArmorChange = (e: RadioChangeEvent) => {
    console.log(e.target.value);
    const newArmor = e.target.value;
    // Remove previous armor from equipment
    const filteredEquipment = equipment.filter(
      (item) => item.category !== "armor-and-shields"
    );
    // Add new armor to equipment
    setEquipment([...filteredEquipment, newArmor]);
    // Update armorShields
    setArmorShields([newArmor]);
  };

  const fetchData = async (
    collectionName: string,
    setStateFunc: (data: any[]) => void,
    dataRef: React.MutableRefObject<Record<string, any[]>>
  ) => {
    const coll = collection(db, collectionName);
    const snapshot = await getDocs(coll);
    const dataArray = snapshot.docs.map((doc) => ({
      ...doc.data(),
      category: collectionName,
    }));
    setStateFunc(dataArray);
    dataRef.current[collectionName] = dataArray;
  };
=======
  const updateStartingGold = (startingGold: number | null) =>
    startingGold !== null && setGold(startingGold);
>>>>>>> 80ac9497

  useEffect(() => {
    const fetchEquipment = async () => {
      try {
        const coll = collection(db, "equipment");
        const snapshot = await getDocs(coll);
        const dataArray = snapshot.docs.map((doc) => ({
          ...(doc.data() as EquipmentItem),
        }));
        setEquipmentItems(dataArray);
      } catch (error) {
        console.error("Error fetching equipment: ", error);
      }
<<<<<<< HEAD

      const noArmor = armorShieldsRef.current["armor-and-shields"].find(
        (item: ArmorShields) => item.name === "No Armor"
      );
      if (
        noArmor &&
        equipment.filter((equipmentItem) =>
          equipmentItem.name.includes("Armor")
        ).length === 0
      )
        setEquipment([...equipment, { ...noArmor }]);
    };
    fetchAllData();
    // eslint-disable-next-line react-hooks/exhaustive-deps
=======
    };

    fetchEquipment();
>>>>>>> 80ac9497
  }, []);

  useEffect(() => {
    setEquipmentCategories(getCategories());
    // eslint-disable-next-line react-hooks/exhaustive-deps
  }, [equipmentItems]);

  if (!equipmentCategories) return <Spin />;

  return (
    <>
      <Space.Compact>
        <InputNumber
          max={180}
          min={30}
          defaultValue={0}
          onChange={(value: number | null) => setGold(value || 0)}
          onFocus={handleFocus}
          type="number"
          value={gold}
        />
        <Button type="primary" onClick={rollStartingGold}>
          Roll 3d6x10
        </Button>
      </Space.Compact>
      <Divider orientation="left">Equipment Lists</Divider>
<<<<<<< HEAD
      <Collapse>
        {[
          { title: "Items", ref: itemsRef },
          { title: "Axes", ref: axesRef },
          { title: "Bows", ref: bowsRef },
          { title: "Daggers", ref: daggersRef },
          { title: "Swords", ref: swordsRef },
          { title: "Hammers-Maces", ref: hammersMacesRef },
          { title: "Other Weapons", ref: otherWeaponsRef },
          { title: "Ammunition", ref: ammunitionRef },
          { title: "Armor and Shields", ref: armorShieldsRef },
        ].map((cat) => {
          return (
            <Collapse.Panel header={cat.title} key={cat.title}>
              <CategoryCollapse
                title={cat.title}
                dataRef={cat.ref}
                gold={gold}
                setGold={setGold}
                equipment={equipment}
                setEquipment={setEquipment}
                race={race}
                weight={weight}
                setWeight={setWeight}
                strength={strength}
                radioGroup={"armor-and-shields" in cat.ref.current}
                selectedArmor={armorShields[0]}
                handleArmorChange={handleArmorChange}
              />
=======
      <Collapse accordion>
        {equipmentCategories
          .sort((a, b) => a.localeCompare(b))
          .map((cat) => (
            <Collapse.Panel
              header={toTitleCase(cat.replaceAll("-", " "))}
              key={cat}
            >
              {cat !== "armor-and-shields" ? (
                <Space direction="vertical">
                  {equipmentItems
                    .filter((catItem) => catItem.category === cat)
                    .map((item) => (
                      <Item
                        key={item.name}
                        name={item.name}
                        costValue={item.costValue}
                        costCurrency={item.costCurrency}
                        category={item.category}
                      />
                    ))}
                </Space>
              ) : (
                <Radio.Group>
                  <Space direction="vertical">
                    {equipmentItems
                      .filter((catItem) => catItem.category === cat)
                      .map((item) => (
                        <RadioItem
                          key={item.name}
                          name={item.name}
                          costValue={item.costValue}
                          costCurrency={item.costCurrency}
                          category={item.category}
                        />
                      ))}
                  </Space>
                </Radio.Group>
              )}
>>>>>>> 80ac9497
            </Collapse.Panel>
          ))}
      </Collapse>
<<<<<<< HEAD
      <div>
        <Space>
          <Typography.Title level={2}>Gold: {gold}</Typography.Title>
          <Typography.Title level={2}>
            Weight: {Math.trunc(weight)}
          </Typography.Title>
          {weight < weightLevel.light ? (
            <Typography.Text type="success">Lightly Loaded</Typography.Text>
          ) : weight < weightLevel.heavy ? (
            <Typography.Text type="warning">Heavily Loaded</Typography.Text>
          ) : (
            <Typography.Text type="danger">At Capacity!</Typography.Text>
          )}
        </Space>
        <Typography.Title level={3}>Purchased Equipment</Typography.Title>
        {Object.keys(equipmentByCategory).map((category) => (
          <div key={category}>
            <Typography.Title level={4}>
              {toTitleCase(category)}
            </Typography.Title>
            {equipmentByCategory[category].map((item: any, index: number) => (
              <Typography.Paragraph key={`${item.name}-${index}`}>
                {item.name} x {item.quantity}
              </Typography.Paragraph>
            ))}
          </div>
        ))}
      </div>
=======
>>>>>>> 80ac9497
    </>
  );
}
// import React, { useEffect, useRef, useState } from "react";
// import {
//   Button,
//   Collapse,
//   Divider,
//   InputNumber,
//   Space,
//   Spin,
//   Typography,
// } from "antd";
// import { ArmorShields, CharEquipmentStepProps, Item, Weapon } from "../types";
// import CategoryCollapse from "./CategoryCollapse";
// import calculateCarryingCapacity from "../calculateCarryingCapacity";
// import { toTitleCase } from "../formatters";

// export default function CharEquipmentStep({
//   gold,
//   setGold,
//   equipment,
//   setEquipment,
//   race,
//   weight,
//   setWeight,
//   strength,
// }: CharEquipmentStepProps) {
//   const [items, setItems] = useState<Item[]>([]);
//   const [axes, setAxes] = useState<Weapon[]>([]);
//   const [bows, setBows] = useState<Weapon[]>([]);
//   const [daggers, setDaggers] = useState<Weapon[]>([]);
//   const [swords, setSwords] = useState<Weapon[]>([]);
//   const [hammersMaces, setHammersMaces] = useState<Weapon[]>([]);
//   const [otherWeapons, setOtherWeapons] = useState<Weapon[]>([]);
//   const [ammunition, setAmmunition] = useState<Weapon[]>([]);
//   const [armorShields, setArmorShields] = useState<ArmorShields[]>([]);
//   const [isLoading, setIsLoading] = useState(true);

//   const itemsRef = useRef<Record<string, Item[]>>({});
//   const axesRef = useRef<Record<string, Weapon[]>>({});
//   const bowsRef = useRef<Record<string, Weapon[]>>({});
//   const daggersRef = useRef<Record<string, Weapon[]>>({});
//   const swordsRef = useRef<Record<string, Weapon[]>>({});
//   const hammersMacesRef = useRef<Record<string, Weapon[]>>({});
//   const otherWeaponsRef = useRef<Record<string, Weapon[]>>({});
//   const ammunitionRef = useRef<Record<string, Weapon[]>>({});
//   const armorShieldsRef = useRef<Record<string, ArmorShields[]>>({});

//   const weightLevel = calculateCarryingCapacity(strength, race);

//   const roller = new DiceRoller();
//   const rollStartingGold = () => {
//     const result = roller.roll("3d6*10");
//     if (!(result instanceof Array) && result.total !== null)
//       updateStartingGold(result.total);
//   };
//   const updateStartingGold = (startingGold: number | null) =>
//     startingGold !== null && setGold(startingGold);

//   const handleFocus = (event: React.FocusEvent<HTMLInputElement>) => {
//     event.target.select();
//   };

//   const fetchData = async (
//     collectionName: string,
//     setStateFunc: (data: any[]) => void,
//     dataRef: React.MutableRefObject<Record<string, any[]>>
//   ) => {
//     const coll = collection(db, collectionName);
//     const snapshot = await getDocs(coll);
//     const dataArray = snapshot.docs.map((doc) => ({
//       ...doc.data(),
//       category: collectionName,
//     }));
//     setStateFunc(dataArray);
//     dataRef.current[collectionName] = dataArray;
//   };

//   useEffect(() => {
//     const fetchAllData = async () => {
//       try {
//         await Promise.all([
//           fetchData("items", setItems, itemsRef),
//           fetchData("axes", setAxes, axesRef),
//           fetchData("bows", setBows, bowsRef),
//           fetchData("daggers", setDaggers, daggersRef),
//           fetchData("swords", setSwords, swordsRef),
//           fetchData("hammers-maces", setHammersMaces, hammersMacesRef),
//           fetchData("other-weapons", setOtherWeapons, otherWeaponsRef),
//           fetchData("ammunition", setAmmunition, ammunitionRef),
//           fetchData("armor-and-shields", setArmorShields, armorShieldsRef),
//         ]);
//         setIsLoading(false);
//       } catch (error) {
//         console.error("Error fetching data from collections", error);
//       }

//       const noArmor = armorShieldsRef.current["armor-and-shields"].find(
//         (item: ArmorShields) => item.name === "No Armor"
//       );
//       if (noArmor) setEquipment([...equipment, { ...noArmor, quantity: 1 }]);
//     };
//     fetchAllData();
//   }, []);

//   const groupByCategory = (array: any[]) => {
//     return array.reduce((result: any, item: any) => {
//       (result[item.category] = result[item.category] || []).push(item);
//       return result;
//     }, {});
//   };
//   const equipmentByCategory = groupByCategory(equipment);

//   if (isLoading) {
//     return <Spin />;
//   }

//   return (
//     <>
//       <Space.Compact>
//         <InputNumber
//           max={180}
//           min={30}
//           defaultValue={0}
//           onChange={(value: number | null) => setGold(value || 0)}
//           onFocus={handleFocus}
//           type="number"
//           value={gold}
//         />
//         <Button type="primary" onClick={rollStartingGold}>
//           Roll 3d6x10
//         </Button>
//       </Space.Compact>
//       <Divider orientation="left">Equipment Lists</Divider>
//       <Collapse>
//         {[
//           { title: "Items", ref: itemsRef },
//           { title: "Axes", ref: axesRef },
//           { title: "Bows", ref: bowsRef },
//           { title: "Daggers", ref: daggersRef },
//           { title: "Swords", ref: swordsRef },
//           { title: "Hammers-Maces", ref: hammersMacesRef },
//           { title: "Other Weapons", ref: otherWeaponsRef },
//           { title: "Ammunition", ref: ammunitionRef },
//           { title: "Armor and Shields", ref: armorShieldsRef },
//         ].map((cat) => {
//           return (
//             <Collapse.Panel header={cat.title} key={cat.title}>
//               <CategoryCollapse
//                 title={cat.title}
//                 dataRef={cat.ref}
//                 gold={gold}
//                 setGold={setGold}
//                 equipment={equipment}
//                 setEquipment={setEquipment}
//                 race={race}
//                 weight={weight}
//                 setWeight={setWeight}
//                 strength={strength}
//                 radioGroup
//               />
//             </Collapse.Panel>
//           );
//         })}
//       </Collapse>
//       <div>
//         <Space>
//           <Typography.Title level={2}>Gold: {gold}</Typography.Title>
//           <Typography.Title level={2}>Weight: {weight}</Typography.Title>
//           {weight < weightLevel.light ? (
//             <Typography.Text type="success">Lightly Loaded</Typography.Text>
//           ) : weight < weightLevel.heavy ? (
//             <Typography.Text type="warning">Heavily Loaded</Typography.Text>
//           ) : (
//             <Typography.Text type="danger">At Capacity!</Typography.Text>
//           )}
//         </Space>
//         <Typography.Title level={3}>Purchased Equipment</Typography.Title>
//         {Object.keys(equipmentByCategory).map((category) => (
//           <div key={category}>
//             <Typography.Title level={4}>
//               {toTitleCase(category)}
//             </Typography.Title>
//             {equipmentByCategory[category].map((item: any) => (
//               <Typography.Paragraph key={item.name}>
//                 {item.name} x {item.quantity}
//               </Typography.Paragraph>
//             ))}
//           </div>
//         ))}
//       </div>
//     </>
//   );
// }<|MERGE_RESOLUTION|>--- conflicted
+++ resolved
@@ -9,15 +9,12 @@
   Collapse,
   Divider,
   InputNumber,
-<<<<<<< HEAD
-  RadioChangeEvent,
-=======
   Radio,
->>>>>>> 80ac9497
   Space,
   Spin,
 } from "antd";
 import { toTitleCase } from "../formatters";
+import React from "react";
 
 const handleFocus = (event: React.FocusEvent<HTMLInputElement>) => {
   event.target.select();
@@ -43,42 +40,11 @@
   setWeight,
   strength,
 }: CharEquipmentStepProps) {
-<<<<<<< HEAD
-  const [items, setItems] = useState<Item[]>([]);
-  const [axes, setAxes] = useState<Weapon[]>([]);
-  const [bows, setBows] = useState<Weapon[]>([]);
-  const [daggers, setDaggers] = useState<Weapon[]>([]);
-  const [swords, setSwords] = useState<Weapon[]>([]);
-  const [hammersMaces, setHammersMaces] = useState<Weapon[]>([]);
-  const [otherWeapons, setOtherWeapons] = useState<Weapon[]>([]);
-  const [ammunition, setAmmunition] = useState<Weapon[]>([]);
-  const [armorShields, setArmorShields] = useState<ArmorShields[]>([]);
-  const [isLoading, setIsLoading] = useState(true);
-
-  const itemsRef = useRef<Record<string, Item[]>>({});
-  const axesRef = useRef<Record<string, Weapon[]>>({});
-  const bowsRef = useRef<Record<string, Weapon[]>>({});
-  const daggersRef = useRef<Record<string, Weapon[]>>({});
-  const swordsRef = useRef<Record<string, Weapon[]>>({});
-  const hammersMacesRef = useRef<Record<string, Weapon[]>>({});
-  const otherWeaponsRef = useRef<Record<string, Weapon[]>>({});
-  const ammunitionRef = useRef<Record<string, Weapon[]>>({});
-  const armorShieldsRef = useRef<Record<string, ArmorShields[]>>({});
-
-  useEffect(() => {
-    console.log(equipment);
-  }, [equipment]);
-
-  const weightLevel = calculateCarryingCapacity(strength, race);
-
-  const roller = new DiceRoller();
-=======
   const [equipmentItems, setEquipmentItems] = useState<EquipmentItem[]>([]);
   const [equipmentCategories, setEquipmentCategories] = useState<
     string[] | null
   >(null);
 
->>>>>>> 80ac9497
   const rollStartingGold = () => {
     const result = roller.roll("3d6*10");
     if (!(result instanceof Array) && result.total !== null)
@@ -93,39 +59,8 @@
     return [...categoriesSet];
   };
 
-<<<<<<< HEAD
-  // Function to handle armor change
-  const handleArmorChange = (e: RadioChangeEvent) => {
-    console.log(e.target.value);
-    const newArmor = e.target.value;
-    // Remove previous armor from equipment
-    const filteredEquipment = equipment.filter(
-      (item) => item.category !== "armor-and-shields"
-    );
-    // Add new armor to equipment
-    setEquipment([...filteredEquipment, newArmor]);
-    // Update armorShields
-    setArmorShields([newArmor]);
-  };
-
-  const fetchData = async (
-    collectionName: string,
-    setStateFunc: (data: any[]) => void,
-    dataRef: React.MutableRefObject<Record<string, any[]>>
-  ) => {
-    const coll = collection(db, collectionName);
-    const snapshot = await getDocs(coll);
-    const dataArray = snapshot.docs.map((doc) => ({
-      ...doc.data(),
-      category: collectionName,
-    }));
-    setStateFunc(dataArray);
-    dataRef.current[collectionName] = dataArray;
-  };
-=======
   const updateStartingGold = (startingGold: number | null) =>
     startingGold !== null && setGold(startingGold);
->>>>>>> 80ac9497
 
   useEffect(() => {
     const fetchEquipment = async () => {
@@ -139,26 +74,9 @@
       } catch (error) {
         console.error("Error fetching equipment: ", error);
       }
-<<<<<<< HEAD
-
-      const noArmor = armorShieldsRef.current["armor-and-shields"].find(
-        (item: ArmorShields) => item.name === "No Armor"
-      );
-      if (
-        noArmor &&
-        equipment.filter((equipmentItem) =>
-          equipmentItem.name.includes("Armor")
-        ).length === 0
-      )
-        setEquipment([...equipment, { ...noArmor }]);
     };
-    fetchAllData();
-    // eslint-disable-next-line react-hooks/exhaustive-deps
-=======
-    };
 
     fetchEquipment();
->>>>>>> 80ac9497
   }, []);
 
   useEffect(() => {
@@ -185,37 +103,6 @@
         </Button>
       </Space.Compact>
       <Divider orientation="left">Equipment Lists</Divider>
-<<<<<<< HEAD
-      <Collapse>
-        {[
-          { title: "Items", ref: itemsRef },
-          { title: "Axes", ref: axesRef },
-          { title: "Bows", ref: bowsRef },
-          { title: "Daggers", ref: daggersRef },
-          { title: "Swords", ref: swordsRef },
-          { title: "Hammers-Maces", ref: hammersMacesRef },
-          { title: "Other Weapons", ref: otherWeaponsRef },
-          { title: "Ammunition", ref: ammunitionRef },
-          { title: "Armor and Shields", ref: armorShieldsRef },
-        ].map((cat) => {
-          return (
-            <Collapse.Panel header={cat.title} key={cat.title}>
-              <CategoryCollapse
-                title={cat.title}
-                dataRef={cat.ref}
-                gold={gold}
-                setGold={setGold}
-                equipment={equipment}
-                setEquipment={setEquipment}
-                race={race}
-                weight={weight}
-                setWeight={setWeight}
-                strength={strength}
-                radioGroup={"armor-and-shields" in cat.ref.current}
-                selectedArmor={armorShields[0]}
-                handleArmorChange={handleArmorChange}
-              />
-=======
       <Collapse accordion>
         {equipmentCategories
           .sort((a, b) => a.localeCompare(b))
@@ -255,41 +142,9 @@
                   </Space>
                 </Radio.Group>
               )}
->>>>>>> 80ac9497
             </Collapse.Panel>
           ))}
       </Collapse>
-<<<<<<< HEAD
-      <div>
-        <Space>
-          <Typography.Title level={2}>Gold: {gold}</Typography.Title>
-          <Typography.Title level={2}>
-            Weight: {Math.trunc(weight)}
-          </Typography.Title>
-          {weight < weightLevel.light ? (
-            <Typography.Text type="success">Lightly Loaded</Typography.Text>
-          ) : weight < weightLevel.heavy ? (
-            <Typography.Text type="warning">Heavily Loaded</Typography.Text>
-          ) : (
-            <Typography.Text type="danger">At Capacity!</Typography.Text>
-          )}
-        </Space>
-        <Typography.Title level={3}>Purchased Equipment</Typography.Title>
-        {Object.keys(equipmentByCategory).map((category) => (
-          <div key={category}>
-            <Typography.Title level={4}>
-              {toTitleCase(category)}
-            </Typography.Title>
-            {equipmentByCategory[category].map((item: any, index: number) => (
-              <Typography.Paragraph key={`${item.name}-${index}`}>
-                {item.name} x {item.quantity}
-              </Typography.Paragraph>
-            ))}
-          </div>
-        ))}
-      </div>
-=======
->>>>>>> 80ac9497
     </>
   );
 }
