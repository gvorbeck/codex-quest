--- conflicted
+++ resolved
@@ -7,22 +7,6 @@
 // import Checkbox, { CheckboxChangeEvent } from "antd/es/checkbox";
 // import { InputNumber, Radio, Space, Typography } from "antd";
 
-<<<<<<< HEAD
-export default function EquipmentItemSelector({
-  item,
-  gold,
-  setGold,
-  equipment,
-  setEquipment,
-  race,
-  weight,
-  setWeight,
-  strength,
-  selectedArmor,
-}: EquipmentItemSelectorProps) {
-  const [isChecked, setIsChecked] = useState(false);
-  const [quantity, setQuantity] = useState(1);
-=======
 // export default function EquipmentItemSelector({
 //   item,
 //   gold,
@@ -36,7 +20,6 @@
 // }: EquipmentItemSelectorProps) {
 //   const [isChecked, setIsChecked] = useState(false);
 //   const [quantity, setQuantity] = useState(1);
->>>>>>> ad76da54
 
 //   const totalCost = item.costValue * quantity;
 //   const canAffordItem = totalCost <= gold;
@@ -109,49 +92,6 @@
 //   if ("size" in item)
 //     sizeElement = `, Size: ${item.size?.slice(0, 1).toUpperCase()}`;
 
-<<<<<<< HEAD
-  return !item.name.includes("Armor") ? (
-    <div>
-      <Space direction="vertical">
-        <Checkbox
-          disabled={(!canAffordItem && !isChecked) || isDisabled}
-          onChange={handleCheckboxChange}
-        >
-          <Space direction="vertical">
-            <Typography.Text strong>{item.name}</Typography.Text>
-            <Typography.Text type="secondary">
-              {`Cost: ${item.costValue} ${item.costCurrency}` +
-                weightElement +
-                sizeElement}
-            </Typography.Text>
-          </Space>
-        </Checkbox>
-        {isChecked && !item.name.includes("Armor") && (
-          <InputNumber
-            min={1}
-            max={
-              "weight" in item
-                ? Math.floor(
-                    (calculateCarryingCapacity(strength, race).heavy - weight) /
-                      item.weight
-                  )
-                : Infinity
-            }
-            precision={0}
-            defaultValue={1}
-            value={quantity}
-            onChange={handleQuantityChange}
-          />
-        )}
-      </Space>
-    </div>
-  ) : (
-    <Radio value={item} checked={item.name === selectedArmor?.name}>
-      {item.name}
-    </Radio>
-  );
-}
-=======
 //   return !item.name.includes("Armor") ? (
 //     <div>
 //       <Space direction="vertical">
@@ -194,5 +134,4 @@
 //     //   </Space>
 //     // </Radio.Group>
 //   );
-// }
->>>>>>> ad76da54
+// }