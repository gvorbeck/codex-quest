import { RadioChangeEvent } from "antd";

export type AbilityRecord = {
  key: string;
  ability: string;
  score: number;
};

export type CharAbilityScoreStepProps = {
  abilities: {
    strength: number;
    intelligence: number;
    wisdom: number;
    dexterity: number;
    constitution: number;
    charisma: number;
  };
  setAbilities: (abilities: {
    strength: number;
    intelligence: number;
    wisdom: number;
    dexterity: number;
    constitution: number;
    charisma: number;
  }) => void;
  abilityModifiers: {
    strength: string;
    intelligence: string;
    wisdom: string;
    dexterity: string;
    constitution: string;
    charisma: string;
  };
  setAbilityModifiers: (abilityModifiers: {
    strength: string;
    intelligence: string;
    wisdom: string;
    dexterity: string;
    constitution: string;
    charisma: string;
  }) => void;
  setPlayerClass: (playerClass: string) => void;
  setComboClass: (comboClass: boolean) => void;
  setCheckedClasses: (checkedClasses: string[]) => void;
  setRace: (race: string) => void;
  setHitDice: (hitDice: string) => void;
  setHitPoints: (hitPoints: number) => void;
};

<<<<<<< HEAD
export interface EquipmentItemSelectorProps {
  item: Item | Beast | Weapon | ArmorShields;
  gold: number;
  setGold: (value: number) => void;
  equipment: EquipmentType[];
  setEquipment: (equipment: EquipmentType[]) => void;
  race: string;
  weight: number;
  setWeight: (weight: number) => void;
  strength: number;
  selectedArmor?: ArmorShields;
}
=======
// export interface EquipmentItemSelectorProps {
//   item: Item | Beast | Weapon | ArmorShields;
//   gold: number;
//   setGold: (value: number) => void;
//   equipment: EquipmentType[];
//   setEquipment: (equipment: EquipmentType[]) => void;
//   race: string;
//   weight: number;
//   setWeight: (weight: number) => void;
//   strength: number;
// }
>>>>>>> ad76da54

// export interface Beast {
//   costCurrency: string;
//   costValue: number;
//   name: string;
// }

// export interface Item extends Beast {
//   weight: number;
// }

// export interface Weapon extends Item {
//   size?: string;
//   damage?: string;
// }

// export interface ArmorShields extends Item {
//   AC: number | string;
// }
export interface EquipmentItem {
  name: string;
  costValue: number;
  costCurrency: string;
  weight?: number;
  category: string;
  size?: string;
  damage?: string;
  AC?: string | number;
}

export type CharEquipmentStepProps = {
  gold: number;
  setGold: (gold: number) => void;
  equipment: EquipmentItem[];
  setEquipment: (equipment: EquipmentItem[]) => void;
  race: string;
  weight: number;
  setWeight: (weight: number) => void;
  strength: number;
};

<<<<<<< HEAD
export type EquipmentType = (Item | Beast | Weapon | ArmorShields) & {
  quantity?: number;
  category?: string;
};

export interface CategoryCollapseProps {
  title: string;
  dataRef: React.MutableRefObject<Record<string, any[]>>;
  gold: number;
  setGold: (gold: number) => void;
  equipment: EquipmentType[];
  setEquipment: (equipment: EquipmentType[]) => void;
  race: string;
  weight: number;
  setWeight: (weight: number) => void;
  strength: number;
  radioGroup?: boolean;
  selectedArmor: ArmorShields;
  handleArmorChange: (e: RadioChangeEvent) => void;
}
=======
// export type EquipmentType = (Item | Beast | Weapon | ArmorShields) & {
//   quantity: number;
// };

// export interface CategoryCollapseProps {
//   title: string;
//   dataRef: React.MutableRefObject<Record<string, any[]>>;
//   gold: number;
//   setGold: (gold: number) => void;
//   equipment: EquipmentType[];
//   setEquipment: (equipment: EquipmentType[]) => void;
//   race: string;
//   weight: number;
//   setWeight: (weight: number) => void;
//   strength: number;
//   radioGroup?: boolean;
// }
>>>>>>> ad76da54

// export type Capacity = { light: number; heavy: number };
// export type CapacityMap = Record<string, Capacity>;<|MERGE_RESOLUTION|>--- conflicted
+++ resolved
@@ -47,20 +47,6 @@
   setHitPoints: (hitPoints: number) => void;
 };
 
-<<<<<<< HEAD
-export interface EquipmentItemSelectorProps {
-  item: Item | Beast | Weapon | ArmorShields;
-  gold: number;
-  setGold: (value: number) => void;
-  equipment: EquipmentType[];
-  setEquipment: (equipment: EquipmentType[]) => void;
-  race: string;
-  weight: number;
-  setWeight: (weight: number) => void;
-  strength: number;
-  selectedArmor?: ArmorShields;
-}
-=======
 // export interface EquipmentItemSelectorProps {
 //   item: Item | Beast | Weapon | ArmorShields;
 //   gold: number;
@@ -72,7 +58,6 @@
 //   setWeight: (weight: number) => void;
 //   strength: number;
 // }
->>>>>>> ad76da54
 
 // export interface Beast {
 //   costCurrency: string;
@@ -114,28 +99,6 @@
   strength: number;
 };
 
-<<<<<<< HEAD
-export type EquipmentType = (Item | Beast | Weapon | ArmorShields) & {
-  quantity?: number;
-  category?: string;
-};
-
-export interface CategoryCollapseProps {
-  title: string;
-  dataRef: React.MutableRefObject<Record<string, any[]>>;
-  gold: number;
-  setGold: (gold: number) => void;
-  equipment: EquipmentType[];
-  setEquipment: (equipment: EquipmentType[]) => void;
-  race: string;
-  weight: number;
-  setWeight: (weight: number) => void;
-  strength: number;
-  radioGroup?: boolean;
-  selectedArmor: ArmorShields;
-  handleArmorChange: (e: RadioChangeEvent) => void;
-}
-=======
 // export type EquipmentType = (Item | Beast | Weapon | ArmorShields) & {
 //   quantity: number;
 // };
@@ -153,7 +116,6 @@
 //   strength: number;
 //   radioGroup?: boolean;
 // }
->>>>>>> ad76da54
 
 // export type Capacity = { light: number; heavy: number };
 // export type CapacityMap = Record<string, Capacity>;