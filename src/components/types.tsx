export type AbilityRecord = {
  key: string;
  ability: string;
  score: number;
};

export type CharAbilityScoreStepProps = {
  abilities: {
    strength: number;
    intelligence: number;
    wisdom: number;
    dexterity: number;
    constitution: number;
    charisma: number;
  };
  setAbilities: (abilities: {
    strength: number;
    intelligence: number;
    wisdom: number;
    dexterity: number;
    constitution: number;
    charisma: number;
  }) => void;
  abilityModifiers: {
    strength: string;
    intelligence: string;
    wisdom: string;
    dexterity: string;
    constitution: string;
    charisma: string;
  };
  setAbilityModifiers: (abilityModifiers: {
    strength: string;
    intelligence: string;
    wisdom: string;
    dexterity: string;
    constitution: string;
    charisma: string;
  }) => void;
  setPlayerClass: (playerClass: string) => void;
  setComboClass: (comboClass: boolean) => void;
  setCheckedClasses: (checkedClasses: string[]) => void;
  setRace: (race: string) => void;
  setHitDice: (hitDice: string) => void;
  setHitPoints: (hitPoints: number) => void;
};

export type CharClassStepProps = {
  abilities: {
    strength: number;
    intelligence: number;
    wisdom: number;
    dexterity: number;
    constitution: number;
    charisma: number;
  };
  race: string;
  playerClass: string;
  setPlayerClass: (playerClass: string) => void;
  comboClass: boolean;
  setComboClass: (comboClass: boolean) => void;
  checkedClasses: string[];
  setCheckedClasses: (checkedClasses: string[]) => void;
  setHitDice: (hitDice: string) => void;
  setHitPoints: (hitPoints: number) => void;
  spells: SpellItem[];
  setSpells: (spells: SpellItem[]) => void;
};

export interface EquipmentItem {
  name: string;
  costValue: number;
  costCurrency: string;
  weight?: number;
  category: string;
  size?: string;
  damage?: string;
  AC?: string | number;
  amount: number;
}

export type CharEquipmentStepProps = {
  gold: number;
  setGold: (gold: number) => void;
  equipment: EquipmentItem[];
  setEquipment: (equipment: EquipmentItem[]) => void;
  race: string;
  weight: number;
  setWeight: (weight: number) => void;
  strength: number;
};

export type EquipmentCheckboxProps = {
  itemName: string;
  equipmentItems: EquipmentItem[];
  equipment: EquipmentItem[];
  setEquipment: (equipment: EquipmentItem[]) => void;
  setGold: (gold: number) => void;
  gold: number;
  handleWeightChange: () => void;
  weight: number;
  weightRestrictions: any;
  race: string;
};

export type Capacity = { light: number; heavy: number };
export type CapacityMap = Record<string, Capacity>;

export type PurchasedEquipmentProps = {
  gold: number;
  weight: number;
  equipment: EquipmentItem[];
};

<<<<<<< HEAD
export type SpellItem = {
  name: string;
=======
export type EquipmentSelectorProps = {
  armorSelection: EquipmentItem | null;
  equipment: EquipmentItem[];
  equipmentCategories: string[];
  equipmentItems: EquipmentItem[];
  gold: number;
  handleWeightChange: () => void;
  race: string;
  setEquipment: (equipment: EquipmentItem[]) => void;
  setGold: (gold: number) => void;
  updateArmorSelection: any;
  weight: number;
  weightRestrictions: any;
};

export type CharNameStepProps = {
  name: string;
  setName: (name: string) => void;
>>>>>>> 4a201ea9
};<|MERGE_RESOLUTION|>--- conflicted
+++ resolved
@@ -112,10 +112,6 @@
   equipment: EquipmentItem[];
 };
 
-<<<<<<< HEAD
-export type SpellItem = {
-  name: string;
-=======
 export type EquipmentSelectorProps = {
   armorSelection: EquipmentItem | null;
   equipment: EquipmentItem[];
@@ -134,5 +130,8 @@
 export type CharNameStepProps = {
   name: string;
   setName: (name: string) => void;
->>>>>>> 4a201ea9
+};
+
+export type SpellItem = {
+  name: string;
 };