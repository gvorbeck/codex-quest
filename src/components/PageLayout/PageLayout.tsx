--- conflicted
+++ resolved
@@ -1,3 +1,4 @@
+import { Alert, Flex, FloatButton, Layout } from "antd";
 import { Alert, Flex, FloatButton, Layout } from "antd";
 import React from "react";
 import PageHeader from "./PageHeader/PageHeader";
@@ -28,11 +29,6 @@
       </Layout.Header>
       <Alert
         banner
-<<<<<<< HEAD
-        message="Welcome to v2.0! If you see something isn't working, comment HERE, create an issue, or make a PR in my github."
-        type="success"
-        className="hidden"
-=======
         message={
           <span>
             Welcome to v2.0! If you see something isn't working, comment{" "}
@@ -46,7 +42,6 @@
           </span>
         }
         type="info"
->>>>>>> 2e5aab43
       />
       <Layout.Content className={layoutContentClassName}>
         <Flex vertical gap={16}>
