import { Alert, Layout } from "antd";
import FooterContent from "./FooterContent/FooterContent";
import { Outlet } from "react-router-dom";
import HeaderContent from "./HeaderContent/HeaderContent";
import classNames from "classnames";
import { User, Auth } from "firebase/auth";
import { ModeType } from "../../data/definitions";

type PageLayoutProps = {
  user: User | null;
  handleLogin: () => Promise<void>;
  auth: Auth;
  mode: ModeType;
  setMode: (mode: ModeType) => void;
};

export default function PageLayout({
  auth,
  handleLogin,
  user,
  mode,
  setMode,
}: PageLayoutProps) {
  const headerClassNames = classNames(
    "bg-shipGray",
    "p-4",
    "md:p-6",
    "h-auto",
    "flex-[0_1_auto]",
    "lg:px-8",
    "print:hidden"
  );
  const contentClassNames = classNames(
    "bg-springWood",
    "p-4",
    "md:p-6",
    "flex-[1_1_auto]",
    "inline-table",
    "lg:p-8",
    "print:p-0"
  );
  const footerClassNames = classNames(
    "bg-shipGray",
    "p-4",
    "md:p-6",
    "flex-[0_1_auto]",
    "print:hidden"
  );
  return (
    <Layout>
      <Layout.Header className={headerClassNames}>
        <HeaderContent
          user={user}
          handleLogin={handleLogin}
          auth={auth}
          className="max-w-[1200px] mx-auto"
          mode={mode}
          setMode={setMode}
        />
      </Layout.Header>
<<<<<<< HEAD
      <Alert
        type="info"
        message="Codex.Quest v2.0 coming in December with many new features and upgrades."
        // className="mt-4 mx-4"
        banner
        closable
      />
      <Layout.Content className="bg-springWood p-8 print:p-0 flex-[1_1_auto] inline-table">
        <Outlet context={{ user, className: "max-w-[1200px] m-auto" }} />
=======
      <Layout.Content className={contentClassNames}>
        <Outlet context={{ user, className: "max-w-[1200px] mx-auto" }} />
>>>>>>> f0c93b18
      </Layout.Content>
      <Layout.Footer className={footerClassNames}>
        <FooterContent className="max-w-[1200px] mx-auto" />
      </Layout.Footer>
    </Layout>
  );
}<|MERGE_RESOLUTION|>--- conflicted
+++ resolved
@@ -58,7 +58,6 @@
           setMode={setMode}
         />
       </Layout.Header>
-<<<<<<< HEAD
       <Alert
         type="info"
         message="Codex.Quest v2.0 coming in December with many new features and upgrades."
@@ -68,10 +67,6 @@
       />
       <Layout.Content className="bg-springWood p-8 print:p-0 flex-[1_1_auto] inline-table">
         <Outlet context={{ user, className: "max-w-[1200px] m-auto" }} />
-=======
-      <Layout.Content className={contentClassNames}>
-        <Outlet context={{ user, className: "max-w-[1200px] mx-auto" }} />
->>>>>>> f0c93b18
       </Layout.Content>
       <Layout.Footer className={footerClassNames}>
         <FooterContent className="max-w-[1200px] mx-auto" />
