--- conflicted
+++ resolved
@@ -569,64 +569,7 @@
     "costCurrency": "gp",
     "size": "S",
     "weight": 0.1,
-<<<<<<< HEAD
-    "category": "slings-and-hurled-weapons",
-    "type": "missile",
-    "amount": 1
-  },
-  {
-    "name": "Bola (E)",
-    "costValue": 2,
-    "costCurrency": "gp",
-    "size": "S",
-    "weight": 2,
-    "damage": "1d3",
-    "category": "slings-and-hurled-weapons",
-    "type": "missile",
-    "amount": 1
-  },
-  {
-    "name": "Dart/Throwing Blade",
-    "costValue": 1,
-    "costCurrency": "gp",
-    "size": "S",
-    "weight": 0.1,
-    "damage": "1d3",
-    "category": "slings-and-hurled-weapons",
-    "type": "missile",
-    "amount": 1
-  },
-  {
-    "name": "Javelin",
-    "costValue": 1,
-    "costCurrency": "gp",
-    "size": "M",
-    "weight": 2,
-    "damage": "1d4",
-    "category": "slings-and-hurled-weapons",
-    "type": "missile",
-    "amount": 1
-  },
-  {
-    "name": "Blowgun",
-    "costValue": 2,
-    "costCurrency": "gp",
-    "size": "M",
-    "weight": 2,
-    "category": "slings-and-hurled-weapons",
-    "type": "missile",
-    "amount": 1
-  },
-  {
-    "name": "Net (E)",
-    "costValue": 20,
-    "costCurrency": "gp",
-    "size": "M",
-    "weight": 5,
-    "category": "slings-and-hurled-weapons",
-=======
     "category": "other-weapons",
->>>>>>> 59a8bbec
     "type": "missile",
     "amount": 1
   },
